
### Independent Metrics

We include x mark if the metric is auto-installed in versa. 

|Number| Auto-Install | Metric Name  (Auto-Install)  | Key in config | Key in report |  Code Source                                                                                                     | References                                                                                       |
|---|---|------------------|---------------|---------------|-----------------------------------------------------------------------------------------------------------------|--------------------------------------------------------------------------------------------------|
| 1 | x | Deep Noise Suppression MOS Score of P.835 (DNSMOS)  | pseudo_mos | dnsmos_overall | [speechmos (MS)](https://pypi.org/project/speechmos/) | [paper](https://arxiv.org/abs/2110.01763) |
| 2 | x | Deep Noise Suppression MOS Score of P.808 (DNSMOS)  | pseudo_mos | dnsmos_p808 | [speechmos (MS)](https://pypi.org/project/speechmos/) | [paper](https://arxiv.org/abs/2005.08138) |
| 3 | x | Non-intrusive Speech Quality and Naturalness Assessment (NISQA) | nisqa | {nisqa_mos_pred, nisqa_noi_pred, nisqa_dis_pred, nisqa_col_pred, nisqa_loud_pred} | [NISQA](https://github.com/gabrielmittag/NISQA) | [paper](https://www.isca-archive.org/interspeech_2021/mittag21_interspeech.pdf) |
| 4 | x | UTokyo-SaruLab System for VoiceMOS Challenge 2022 (UTMOS)  | pseudo_mos | utmos | [speechmos](https://github.com/tarepan/SpeechMOS) | [paper](https://arxiv.org/abs/2204.02152) |
| 5 | x | Packet Loss Concealment-related MOS Score (PLCMOS)  | pseudo_mos | plcmos | [speechmos (MS)](https://pypi.org/project/speechmos/) | [paper](https://arxiv.org/abs/2305.15127)|
| 6 | x | PESQ in TorchAudio-Squim  | squim_no_ref | torch_squim_pesq | [torch_squim](https://pytorch.org/audio/main/tutorials/squim_tutorial.html) | [paper](https://arxiv.org/abs/2304.01448) |
| 7 | x | STOI in TorchAudio-Squim  | squim_no_ref | torch_squim_stoi | [torch_squim](https://pytorch.org/audio/main/tutorials/squim_tutorial.html) | [paper](https://arxiv.org/abs/2304.01448) |
| 8 | x | SI-SDR in TorchAudio-Squim  | squim_no_ref | torch_squim_si_sdr | [torch_squim](https://pytorch.org/audio/main/tutorials/squim_tutorial.html) | [paper](https://arxiv.org/abs/2304.01448) |
| 9 | x | Singing voice MOS  | singmos | singmos |[singmos](https://github.com/South-Twilight/SingMOS/tree/main) | [paper](https://arxiv.org/abs/2406.10911) |
| 10 | x | Sheet SSQA MOS Models | sheet_ssqa | sheet_ssqa |[Sheet](https://github.com/unilight/sheet/tree/main) | [paper](https://arxiv.org/abs/2411.03715) |
| 11 |   | UTMOSv2: UTokyo-SaruLab MOS Prediction System | utmosv2 | utmosv2 |[UTMOSv2](https://github.com/sarulab-speech/UTMOSv2) | [paper](https://arxiv.org/abs/2409.09305) |
| 12 |   | Speech Contrastive Regression for Quality Assessment without reference (ScoreQ) | scoreq_nr | scoreq_nr |[ScoreQ](https://github.com/ftshijt/scoreq/tree/main) | [paper](https://arxiv.org/pdf/2410.06675) |
| 13 | x | Speech enhancement-based SI-SNR | se_snr | se_si_snr | [ESPnet](https://github.com/espnet/espnet.git) | |
| 14 | x | Speech enhancement-based CI-SDR | se_snr | se_ci_sdr | [ESPnet](https://github.com/espnet/espnet.git) | |
| 15 | x | Speech enhancement-based SAR | se_snr | se_sar | [ESPnet](https://github.com/espnet/espnet.git) | |
| 16 | x | Speech enhancement-based SDR | se_snr | se_sdr | [ESPnet](https://github.com/espnet/espnet.git) | |
| 17 | x | PAM: Prompting Audio-Language Models for Audio Quality Assessment | pam | pam | [PAM](https://github.com/soham97/PAM/tree/main) | [Paper](https://arxiv.org/pdf/2402.00282)|
| 18 |  | Speech-to-Reverberation Modulation energy Ratio (SRMR) | srmr | srmr | [SRMRpy](https://github.com/shimhz/SRMRpy.git) | [Paper](http://www.individual.utoronto.ca/falkt/falk/pdf/FalkChan_TASLP2010.pdf)|
| 19 | x | Voice Activity Detection (VAD) | vad | vad_info | [SileroVAD](https://github.com/snakers4/silero-vad) | |
| 20 |  | Speaker Turn Taking (SPK-TT) |  |  |  |  |
| 21 | x | Speaking Word/Character Rate (SWR) | speaking_rate  | speaking_rate | - | - |
| 22 | x | Auti-spoofing Score (SpoofS) with AASIST: Audio Anti-Spoofing using Integrated Spectro-Temporal Graph Attention Networks | asvspoof_score | asvspoof_score | [AASIST](https://github.com/clovaai/aasist/tree/main) | [Paper](https://ieeexplore.ieee.org/document/9747766)|
| 23 | x | Language Identification | lid  | language | [ESPnet](https://github.com/espnet/espnet.git) | [Paper](https://arxiv.org/pdf/2401.16658) |
| 24 |   | Audiobox Aesthetics | audiobox_aesthetics  | {audiobox_aesthetics_CE, audiobox_aesthetics_CU, audiobox_aesthetics_PC, audiobox_aesthetics_PQ} | [Audiobox-Aesthetics](https://github.com/facebookresearch/audiobox-aesthetics) | [Paper](https://arxiv.org/abs/2502.05139) |
| 25 | x | Qwen2 Speaker Characteristics - Count | qwen2_speaker_count_metric | qwen2_speaker_count_metric | [Qwen2 Audio](https://github.com/QwenLM/Qwen2-Audio) | [paper](https://arxiv.org/abs/2407.10759) |
| 26 | x | Qwen2 Speaker Characteristics - Gender | qwen2_speaker_gender_metric | qwen2_speaker_gender_metric | [Qwen2 Audio](https://github.com/QwenLM/Qwen2-Audio) | [paper](https://arxiv.org/abs/2407.10759) |
| 27 | x | Qwen2 Speaker Characteristics - Age | qwen2_speaker_age_metric | qwen2_speaker_age_metric | [Qwen2 Audio](https://github.com/QwenLM/Qwen2-Audio) | [paper](https://arxiv.org/abs/2407.10759) |
| 28 | x | Qwen2 Speaker Characteristics - Speech Impairment | qwen2_speech_impairment_metric | qwen2_speech_impairment_metric | [Qwen2 Audio](https://github.com/QwenLM/Qwen2-Audio) | [paper](https://arxiv.org/abs/2407.10759) |
| 29 | x | Qwen2 Voice Properties - Pitch | qwen2_voice_pitch_metric | qwen2_voice_pitch_metric | [Qwen2 Audio](https://github.com/QwenLM/Qwen2-Audio) | [paper](https://arxiv.org/abs/2407.10759) |
| 30 | x | Qwen2 Voice Properties - Pitch Range | qwen2_pitch_range_metric | qwen2_pitch_range_metric | [Qwen2 Audio](https://github.com/QwenLM/Qwen2-Audio) | [paper](https://arxiv.org/abs/2407.10759) |
| 31 | x | Qwen2 Voice Properties - Voice Type | qwen2_voice_type_metric | qwen2_voice_type_metric | [Qwen2 Audio](https://github.com/QwenLM/Qwen2-Audio) | [paper](https://arxiv.org/abs/2407.10759) |
| 32 | x | Qwen2 Voice Properties - Volume Level | qwen2_speech_volume_level_metric | qwen2_speech_volume_level_metric | [Qwen2 Audio](https://github.com/QwenLM/Qwen2-Audio) | [paper](https://arxiv.org/abs/2407.10759) |
| 33 | x | Qwen2 Speech Content - Language | qwen2_language_metric | qwen2_language_metric | [Qwen2 Audio](https://github.com/QwenLM/Qwen2-Audio) | [paper](https://arxiv.org/abs/2407.10759) |
| 34 | x | Qwen2 Speech Content - Register | qwen2_speech_register_metric | qwen2_speech_register_metric | [Qwen2 Audio](https://github.com/QwenLM/Qwen2-Audio) | [paper](https://arxiv.org/abs/2407.10759) |
| 35 | x | Qwen2 Speech Content - Vocabulary Complexity | qwen2_vocabulary_complexity_metric | qwen2_vocabulary_complexity_metric | [Qwen2 Audio](https://github.com/QwenLM/Qwen2-Audio) | [paper](https://arxiv.org/abs/2407.10759) |
| 36 | x | Qwen2 Speech Content - Purpose | qwen2_speech_purpose_metric | qwen2_speech_purpose_metric | [Qwen2 Audio](https://github.com/QwenLM/Qwen2-Audio) | [paper](https://arxiv.org/abs/2407.10759) |
| 37 | x | Qwen2 Speech Delivery - Emotion | qwen2_speech_emotion_metric | qwen2_speech_emotion_metric | [Qwen2 Audio](https://github.com/QwenLM/Qwen2-Audio) | [paper](https://arxiv.org/abs/2407.10759) |
| 38 | x | Qwen2 Speech Delivery - Clarity | qwen2_speech_clarity_metric | qwen2_speech_clarity_metric | [Qwen2 Audio](https://github.com/QwenLM/Qwen2-Audio) | [paper](https://arxiv.org/abs/2407.10759) |
| 39 | x | Qwen2 Speech Delivery - Rate | qwen2_speech_rate_metric | qwen2_speech_rate_metric | [Qwen2 Audio](https://github.com/QwenLM/Qwen2-Audio) | [paper](https://arxiv.org/abs/2407.10759) |
| 40 | x | Qwen2 Speech Delivery - Style | qwen2_speaking_style_metric | qwen2_speaking_style_metric | [Qwen2 Audio](https://github.com/QwenLM/Qwen2-Audio) | [paper](https://arxiv.org/abs/2407.10759) |
| 41 | x | Qwen2 Speech Delivery - Emotional Vocalizations | qwen2_laughter_crying_metric | qwen2_laughter_crying_metric | [Qwen2 Audio](https://github.com/QwenLM/Qwen2-Audio) | [paper](https://arxiv.org/abs/2407.10759) |
| 42 | x | Qwen2 Interaction Patterns - Overlapping Speech | qwen2_overlapping_speech_metric | qwen2_overlapping_speech_metric | [Qwen2 Audio](https://github.com/QwenLM/Qwen2-Audio) | [paper](https://arxiv.org/abs/2407.10759) |
| 43 | x | Qwen2 Recording Environment - Background | qwen2_speech_background_environment_metric | qwen2_speech_background_environment_metric | [Qwen2 Audio](https://github.com/QwenLM/Qwen2-Audio) | [paper](https://arxiv.org/abs/2407.10759) |
| 44 | x | Qwen2 Recording Environment - Quality | qwen2_recording_quality_metric | qwen2_recording_quality_metric | [Qwen2 Audio](https://github.com/QwenLM/Qwen2-Audio) | [paper](https://arxiv.org/abs/2407.10759) |
| 45 | x | Qwen2 Recording Environment - Channel Type | qwen2_channel_type_metric | qwen2_channel_type_metric | [Qwen2 Audio](https://github.com/QwenLM/Qwen2-Audio) | [paper](https://arxiv.org/abs/2407.10759) |
| 46 | x | Dimensional Emotion | w2v2_dimensional_emotion | w2v2_dimensional_emotion | [w2v2-how-to](https://github.com/audeering/w2v2-how-to) | [paper](https://arxiv.org/pdf/2203.07378) |
| 47 | x | Uni-VERSA (Versatile Speech Assessment with a Unified Framework) | universa | universa_{sub_metrics} | [Uni-VERSA](https://huggingface.co/collections/espnet/universa-6834e7c0a28225bffb6e2526) | [paper](https://arxiv.org/abs/2505.20741) |
<<<<<<< HEAD
| 48 |   | WV-MOS (MOS score prediction by fine-tuned wav2vec2.0 model) | wvmos | wvmos | [wvmos](https://github.com/AndreevP/wvmos) | [paper](https://arxiv.org/abs/2203.13086) |
| 49 |   |SIG-MOS | sigmos | {SIGMOS_COL, SIGMOS_DISC, SIGMOS_LOUD, SIGMOS_REVERB, SIGMOS_SIG, SIGMOS_OVRL} | [sigmos](https://github.com/microsoft/SIG-Challenge/tree/main/ICASSP2024/sigmos) |[paper](https://arxiv.org/pdf/2309.07385) |
=======
| 48 | x | DNSMOS Pro: A Reduced-Size DNN for Probabilistic MOS of Speech  | pseudo_mos | dnsmos_pro_bvcc | [DNSMOSPro](https://github.com/fcumlin/DNSMOSPro/tree/main) | [paper](https://www.isca-archive.org/interspeech_2024/cumlin24_interspeech.html) |
| 49 | x | DNSMOS Pro: A Reduced-Size DNN for Probabilistic MOS of Speech  | pseudo_mos | dnsmos_pro_nisqa | [DNSMOSPro](https://github.com/fcumlin/DNSMOSPro/tree/main) | [paper](https://www.isca-archive.org/interspeech_2024/cumlin24_interspeech.html) |
| 50 | x | DNSMOS Pro: A Reduced-Size DNN for Probabilistic MOS of Speech  | pseudo_mos | dnsmos_pro_vcc2018 | [DNSMOSPro](https://github.com/fcumlin/DNSMOSPro/tree/main) | [paper](https://www.isca-archive.org/interspeech_2024/cumlin24_interspeech.html) |


>>>>>>> 71289ed9

### Dependent Metrics
|Number| Auto-Install | Metric Name  (Auto-Install)  | Key in config | Key in report |  Code Source                                                                                                     | References                                                                                       |
|---|---|------------------|---------------|---------------|-----------------------------------------------------------------------------------------------------------------|--------------------------------------------------------------------------------------------------|
| 1 | x | Mel Cepstral Distortion (MCD)  | mcd_f0 | mcd | [espnet](https://github.com/espnet/espnet) and [s3prl-vc](https://github.com/unilight/s3prl-vc) | [paper](https://ieeexplore.ieee.org/iel2/3220/9154/00407206.pdf) |
| 2 | x | F0 Correlation | mcd_f0 | f0_corr | [espnet](https://github.com/espnet/espnet) and [s3prl-vc](https://github.com/unilight/s3prl-vc) | [paper](https://ieeexplore.ieee.org/iel7/9040208/9052899/09053512.pdf) |
| 3 | x | F0 Root Mean Square Error  | mcd_f0 | f0_rmse | [espnet](https://github.com/espnet/espnet) and [s3prl-vc](https://github.com/unilight/s3prl-vc) | [paper](https://ieeexplore.ieee.org/iel7/9040208/9052899/09053512.pdf) |
| 4 | x | Signal-to-interference  Ratio (SIR)  | signal_metric | sir | [espnet](https://github.com/espnet/espnet) | - |
| 5 | x | Signal-to-artifact Ratio (SAR)  | signal_metric | sar | [espnet](https://github.com/espnet/espnet) | - |
| 6 | x | Signal-to-distortion Ratio (SDR)  | signal_metric | sdr | [espnet](https://github.com/espnet/espnet) | - |
| 7 | x | Convolutional scale-invariant signal-to-distortion ratio (CI-SDR)  | signal_metric | ci-sdr | [ci_sdr](https://github.com/fgnt/ci_sdr) | [paper](https://arxiv.(org/abs/2011.15003) |
| 8 | x | Scale-invariant signal-to-noise ratio (SI-SNR)  | signal_metric | si-snr | [espnet](https://github.com/espnet/espnet) | [paper](https://arxiv.org/abs/1711.00541) |
| 9 | x | Perceptual Evaluation of Speech Quality (PESQ)  | pesq | pesq | [pesq](https://pypi.org/project/pesq/) | [paper](https://ieeexplore.ieee.org/document/941023) |
| 10 | x | Short-Time Objective Intelligibility (STOI)  | stoi | stoi | [pystoi](https://github.com/mpariente/pystoi) | [paper](https://ieeexplore.ieee.org/document/5495701) |
| 11 | x | Speech BERT Score  | discrete_speech | speech_bert | [discrete speech metric](https://github.com/Takaaki-Saeki/DiscreteSpeechMetrics) | [paper](https://arxiv.org/abs/2401.16812) |
| 12 | x | Discrete Speech BLEU Score  | discrete_speech | speech_belu | [discrete speech metric](https://github.com/Takaaki-Saeki/DiscreteSpeechMetrics) | [paper](https://arxiv.org/abs/2401.16812) |
| 13 | x | Discrete Speech Token Edit Distance  | discrete_speech | speech_token_distance | [discrete speech metric](https://github.com/Takaaki-Saeki/DiscreteSpeechMetrics) | [paper](https://arxiv.org/abs/2401.16812) |
| 14 |   | Dynamic Time Warping Cost Metric | warpq | warpq |[WARP-Q](https://github.com/wjassim/WARP-Q) | [paper](https://arxiv.org/abs/2102.10449) |
| 15 |   | Speech Contrastive Regression for Quality Assessment with reference (ScoreQ) |  scoreq_ref | scoreq_ref |[ScoreQ](https://github.com/ftshijt/scoreq/tree/main) | [paper](https://arxiv.org/pdf/2410.06675) |
| 16 |  | 2f-Model |   |  |  |  |
| 17 | x | Log-Weighted Mean Square Error | log_wmse | log_wmse |[log_wmse](https://github.com/nomonosound/log-wmse-audio-quality) |
| 18 | x | ASR-oriented Mismatch Error Rate (ASR-Mismatch) | asr_match | asr_match_error_rate | - | - |
| 19 |   | Virtual Speech Quality Objective Listener (VISQOL)  | visqol | visqol | [google-visqol](https://github.com/google/visqol) | [paper](https://arxiv.org/abs/2004.09584) |
| 20 |  | Frequency-Weighted SEGmental SNR (FWSEGSNR) | pysepm | pysepm_fwsegsnr | [pysepm](https://github.com/shimhz/pysepm.git) | [Paper](https://ecs.utdallas.edu/loizou/speech/obj_paper_jan08.pdf)|
| 21 |  | Weighted Spectral Slope (WSS) | pysepm | pysepm_wss | [pysepm](https://github.com/shimhz/pysepm.git) | [Paper](https://ecs.utdallas.edu/loizou/speech/obj_paper_jan08.pdf)|
| 22 |  | Cepstrum Distance Objective Speech Quality Measure (CD) | pysepm | pysepm_cd | [pysepm](https://github.com/shimhz/pysepm.git) | [Paper](https://ieeexplore.ieee.org/document/407206)|
| 23 |  | Composite Objective Speech Quality (composite) | pysepm | pysepm_Csig, pysepm_Cbak, pysepm_Covl | [pysepm](https://github.com/shimhz/pysepm.git) | [Paper](https://ecs.utdallas.edu/loizou/speech/obj_paper_jan08.pdf)|
| 24 |  | Coherence and speech intelligibility index (CSII) | pysepm | pysepm_csii_high, pysepm_csii_mid, pysepm_csii_low | [pysepm](https://github.com/shimhz/pysepm.git) | [Paper](https://www.researchgate.net/profile/James-Kates-2/publication/7842209_Coherence_and_the_speech_intelligibility_index/links/546f5dab0cf2d67fc0310f88/Coherence-and-the-speech-intelligibility-index.pdf)|
| 25 |  | Normalized-covariance measure (NCM) | pysepm | pysepm_ncm | [pysepm](https://github.com/shimhz/pysepm.git) | [Paper](https://pmc.ncbi.nlm.nih.gov/articles/PMC3037773/pdf/JASMAN-000128-003715_1.pdf)|
| 26 | x | Uni-VERSA (Versatile Speech Assessment with a Unified Framework) with Paired Reference | universa | universa_{sub_metrics} | [Uni-VERSA](https://huggingface.co/collections/espnet/universa-6834e7c0a28225bffb6e2526) | [paper](https://arxiv.org/abs/2505.20741) |
| 27 | x | Chroma-related Alignment | chroma_alignment | chroma_{stft,cqt,cens}_{cosine, euclidean}_dtw{"", _log, _raw} | - | - |

### Non-match Metrics

|Number| Auto-Install | Metric Name  (Auto-Install)  | Key in config | Key in report |  Code Source                                                                                                     | References                                                                                       |
|---|---|------------------|---------------|---------------|-----------------------------------------------------------------------------------------------------------------|--------------------------------------------------------------------------------------------------|
| 1 |  | NORESQA : A Framework for Speech Quality Assessment using Non-Matching References | noresqa | noresqa | [Noresqa](https://github.com/shimhz/Noresqa.git) | [Paper](https://proceedings.neurips.cc/paper/2021/file/bc6d753857fe3dd4275dff707dedf329-Paper.pdf)|
| 2 | x | MOS in TorchAudio-Squim  | squim_ref | torch_squim_mos |[torch_squim](https://pytorch.org/audio/main/tutorials/squim_tutorial.html) | [paper](https://arxiv.org/abs/2304.01448) |
| 3 | x | ESPnet Speech Recognition-based Error Rate | espnet_wer | espnet_wer |[ESPnet](https://github.com/espnet/espnet) | [paper](https://arxiv.org/pdf/1804.00015) |
| 4 | x | ESPnet-OWSM Speech Recognition-based Error Rate | owsm_wer | owsm_wer |[ESPnet](https://github.com/espnet/espnet) | [paper](https://arxiv.org/abs/2309.13876) |
| 5 | x | OpenAI-Whisper Speech Recognition-based Error Rate | whisper_wer | whisper_wer |[Whisper](https://github.com/openai/whisper) | [paper](https://arxiv.org/abs/2212.04356) |
| 6 |   | Emotion2vec similarity (emo2vec) | emo2vec_similarity | emotion_similarity | [emo2vec](https://github.com/ftshijt/emotion2vec/tree/main) | [paper](https://arxiv.org/abs/2312.15185) | 
| 7 | x | Speaker Embedding Similarity  | speaker | spk_similarity | [espnet](https://github.com/espnet/espnet) | [paper](https://arxiv.org/abs/2401.17230) |
| 8 |   | NOMAD: Unsupervised Learning of Perceptual Embeddings For Speech Enhancement and Non-Matching Reference Audio Quality Assessment |  nomad | nomad |[Nomad](https://github.com/shimhz/nomad/tree/main) | [paper](https://arxiv.org/abs/2309.16284) |
| 9 |   | Contrastive Language-Audio Pretraining Score (CLAP Score) | clap_score | clap_score | [fadtk](https://github.com/gudgud96/frechet-audio-distance) | [paper](https://arxiv.org/abs/2301.12661) |
| 10 |   | Accompaniment Prompt Adherence (APA) | apa | apa | [Sony-audio-metrics](https://github.com/SonyCSLParis/audio-metrics) | [paper](https://arxiv.org/abs/2404.00775) |
| 11 |  | Log Likelihood Ratio (LLR) | pysepm | pysepm_llr | [pysepm](https://github.com/shimhz/pysepm.git) | [Paper](https://ecs.utdallas.edu/loizou/speech/obj_paper_jan08.pdf)|
| 12 | x | Uni-VERSA (Versatile Speech Assessment with a Unified Framework) with Paired Text | universa | universa_{sub_metrics} | [Uni-VERSA](https://huggingface.co/collections/espnet/universa-6834e7c0a28225bffb6e2526) | [paper](https://arxiv.org/abs/2505.20741) |
| 13 |  | Singer Embedding Similarity  | singer | singer_similarity | [SSL-Singer-Identity](https://github.com/SonyCSLParis/ssl-singer-identity) | [paper](https://hal.science/hal-04186048v1) |

### Distributional Metrics (in verifying)

|Number| Auto-Install | Metric Name  (Auto-Install)  | Key in config | Key in report |  Code Source                                                                                                     | References                                                                                       |
|---|---|------------------|---------------|---------------|-----------------------------------------------------------------------------------------------------------------|--------------------------------------------------------------------------------------------------|
| 1 |   | Frechet Audio Distance (FAD) | fad | fad | [fadtk](https://github.com/microsoft/fadtk) | [paper](https://arxiv.org/abs/1812.08466) |
| 2 |   | Kullback-Leibler Divergence on Embedding Distribution | kl_embedding | kl_embedding | [Stability-AI](https://github.com/Stability-AI/stable-audio-metrics) |  |
| 3 |   | Audio Density Score | audio_density_coverage | audio_density | [Sony-audio-metrics](https://github.com/SonyCSLParis/audio-metrics) | [paper](https://arxiv.org/abs/2002.09797) |
| 4 |   | Audio Coverage Score | audio_density_coverage | audio_coverage | [Sony-audio-metrics](https://github.com/SonyCSLParis/audio-metrics) | [paper](https://arxiv.org/abs/2002.09797) |
| 5 |  | KID : Kernel Distance Metric for Audio/Music Quality | [KID](https://github.com/SonyCSLParis/audio-metrics/tree/main) | [Paper](https://arxiv.org/abs/1812.08466)|

## Acknowledgement
We sincerely thank all the open-source implementations listed in https://github.com/shinjiwlab/versa/tree/main#list-of-metrics <|MERGE_RESOLUTION|>--- conflicted
+++ resolved
@@ -52,16 +52,12 @@
 | 45 | x | Qwen2 Recording Environment - Channel Type | qwen2_channel_type_metric | qwen2_channel_type_metric | [Qwen2 Audio](https://github.com/QwenLM/Qwen2-Audio) | [paper](https://arxiv.org/abs/2407.10759) |
 | 46 | x | Dimensional Emotion | w2v2_dimensional_emotion | w2v2_dimensional_emotion | [w2v2-how-to](https://github.com/audeering/w2v2-how-to) | [paper](https://arxiv.org/pdf/2203.07378) |
 | 47 | x | Uni-VERSA (Versatile Speech Assessment with a Unified Framework) | universa | universa_{sub_metrics} | [Uni-VERSA](https://huggingface.co/collections/espnet/universa-6834e7c0a28225bffb6e2526) | [paper](https://arxiv.org/abs/2505.20741) |
-<<<<<<< HEAD
-| 48 |   | WV-MOS (MOS score prediction by fine-tuned wav2vec2.0 model) | wvmos | wvmos | [wvmos](https://github.com/AndreevP/wvmos) | [paper](https://arxiv.org/abs/2203.13086) |
-| 49 |   |SIG-MOS | sigmos | {SIGMOS_COL, SIGMOS_DISC, SIGMOS_LOUD, SIGMOS_REVERB, SIGMOS_SIG, SIGMOS_OVRL} | [sigmos](https://github.com/microsoft/SIG-Challenge/tree/main/ICASSP2024/sigmos) |[paper](https://arxiv.org/pdf/2309.07385) |
-=======
 | 48 | x | DNSMOS Pro: A Reduced-Size DNN for Probabilistic MOS of Speech  | pseudo_mos | dnsmos_pro_bvcc | [DNSMOSPro](https://github.com/fcumlin/DNSMOSPro/tree/main) | [paper](https://www.isca-archive.org/interspeech_2024/cumlin24_interspeech.html) |
 | 49 | x | DNSMOS Pro: A Reduced-Size DNN for Probabilistic MOS of Speech  | pseudo_mos | dnsmos_pro_nisqa | [DNSMOSPro](https://github.com/fcumlin/DNSMOSPro/tree/main) | [paper](https://www.isca-archive.org/interspeech_2024/cumlin24_interspeech.html) |
 | 50 | x | DNSMOS Pro: A Reduced-Size DNN for Probabilistic MOS of Speech  | pseudo_mos | dnsmos_pro_vcc2018 | [DNSMOSPro](https://github.com/fcumlin/DNSMOSPro/tree/main) | [paper](https://www.isca-archive.org/interspeech_2024/cumlin24_interspeech.html) |
+| 51 |   | WV-MOS (MOS score prediction by fine-tuned wav2vec2.0 model) | wvmos | wvmos | [wvmos](https://github.com/AndreevP/wvmos) | [paper](https://arxiv.org/abs/2203.13086) |
+| 52 |   |SIG-MOS | sigmos | {SIGMOS_COL, SIGMOS_DISC, SIGMOS_LOUD, SIGMOS_REVERB, SIGMOS_SIG, SIGMOS_OVRL} | [sigmos](https://github.com/microsoft/SIG-Challenge/tree/main/ICASSP2024/sigmos) |[paper](https://arxiv.org/pdf/2309.07385) |
 
-
->>>>>>> 71289ed9
 
 ### Dependent Metrics
 |Number| Auto-Install | Metric Name  (Auto-Install)  | Key in config | Key in report |  Code Source                                                                                                     | References                                                                                       |
