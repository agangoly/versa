--- conflicted
+++ resolved
@@ -41,14 +41,11 @@
     "torch_squim_stoi": 0.6027805209159851,
     "torch_squim_pesq": 1.1683127880096436,
     "torch_squim_si_sdr": -11.109052658081055,
-<<<<<<< HEAD
     "dpam_distance": 0.15004253387451172,
     "cdpam_distance": 0.05146043747663498,
-=======
     "dnsmos_pro_bvcc": 1.1717286109924316,
     "dnsmos_pro_nisqa": 1.4733699560165405,
     "dnsmos_pro_vcc2018": 1.930935263633728,
->>>>>>> 71289ed9
 }
 
 
