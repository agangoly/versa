# speech evaluation
A toolkit dedicate for speech evaluation.


## Install
```
git clone https://github.com/ftshijt/speech_evaluation.git
cd speech_evaluation
pip install .
```
or
```
pip install git+https://github.com/ftshijt/speech_evaluation.git
```

You need to manually install visqol. We prepared a detailed installation guide at https://github.com/ftshijt/speech_evaluation/blob/main/speech_evaluation/utterance_metrics/INSTALL_visqol.md if you met issue with original repo https://github.com/google/visqol


## Quick test
```
python speech_evaluation/bin/test.py
```

## Usage
```
python speech_evaluation/bin/scorer.py --score_config egs/codec_16k.yaml --gt egs/test/test1 --output_file egs/test/test_result.txt
```

Access `egs/*.yaml` for different config for differnt setups.
<<<<<<< HEAD
=======

## List of Metrics
>>>>>>> 50419bda
<|MERGE_RESOLUTION|>--- conflicted
+++ resolved
@@ -22,13 +22,42 @@
 ```
 
 ## Usage
+
+Simple usage case for a few samples.
 ```
-python speech_evaluation/bin/scorer.py --score_config egs/codec_16k.yaml --gt egs/test/test1 --output_file egs/test/test_result.txt
+# direct usage
+python speech_evaluation/bin/scorer.py \
+    --score_config egs/codec_16k.yaml \
+    --gt egs/test/test1 \
+    --output_file egs/test/test_result.txt
+```
+
+Use launcher with slurm job submissions
+```
+# use the launcher
+# Option1: with gt speech
+./launcher.sh \
+  <pred_speech_scp> \
+  <gt_speech_scp> \
+  <score_dir> \
+  <split_job_num> 
+
+# Option2: without gt speech
+./launcher.sh \
+  <pred_speech_scp> None 
+  <score_dir> \
+  <split_job_num>
+
+# aggregate the results
+cat <score_dir>/result/*.result.cpu.txt > <score_dir>/utt_result.cpu.txt
+cat <score_dir>/result/*.result.gpu.txt > <score_dir>/utt_result.gpu.txt
+
+# show result
+python scripts/show_result.py <score_dir>/utt_result.cpu.txt
+python scripts/show_result.py <score_dir>/utt_result.gpu.txt 
+
 ```
 
 Access `egs/*.yaml` for different config for differnt setups.
-<<<<<<< HEAD
-=======
 
-## List of Metrics
->>>>>>> 50419bda
+## List of Metrics