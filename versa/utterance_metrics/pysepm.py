--- conflicted
+++ resolved
@@ -11,14 +11,10 @@
         "Using the pysepm package for evaluation"
     )  # Log a warning if pysepm is successfully imported
 except ImportError:
-<<<<<<< HEAD
-    logging.warning("pysepm is not installed. Please use `tools/install_pysepm.sh` to install")  # Error message if pysepm is not installed
-=======
     logging.warning(
         "pysepm is not installed. Please use `tools/install_pysepm.sh` to install"
     )
     pysepm = None
->>>>>>> 84e829bd
 
 
 def fwsegsnr(pred_x, gt_x, fs, frame_len=0.03, overlap=0.75):
